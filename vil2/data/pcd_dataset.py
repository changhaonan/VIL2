--- conflicted
+++ resolved
@@ -401,12 +401,7 @@
     root_dir = os.path.dirname(os.path.dirname(os.path.abspath(__file__)))
     # Test data loader
     dataset = PointCloudDataset(
-<<<<<<< HEAD
-        # data_file=f"{root_dir}/test_data/dmorp_augmented/diffusion_dataset_512_s300-c20-r0.5.pkl",
-        data_file_list=[f"{root_dir}/test_data/dmorp_faster/diffusion_dataset_0_512_s10000-c1-r0.5.pkl"],
-=======
-        data_file_list=[f"{root_dir}/test_data/dmorp_real/diffusion_dataset_0_512_s10000-c1-r0.5.pkl"],
->>>>>>> bcca6a81
+        data_file_list_list=[f"{root_dir}/test_data/dmorp_real/diffusion_dataset_0_512_s10000-c1-r0.5.pkl"],
         dataset_name="dmorp",
         add_colors=True,
         add_normals=True,
