rotation:
  prob: 1.0
translation:
<<<<<<< HEAD
  prob: 0.5
  min_x: -0.01
  max_x: 0.01
  min_y: -0.01 
  max_y: 0.01
  min_z: -0.01
  max_z: 0.01
segment_drop:
  prob: 0.5 
=======
  prob: 1.0
  min_x: -0.1
  max_x: 0.1
  min_y: -0.1 
  max_y: 0.1
  min_z: -0.1
  max_z: 0.1
>>>>>>> bcca6a81
  <|MERGE_RESOLUTION|>--- conflicted
+++ resolved
@@ -1,17 +1,6 @@
 rotation:
   prob: 1.0
 translation:
-<<<<<<< HEAD
-  prob: 0.5
-  min_x: -0.01
-  max_x: 0.01
-  min_y: -0.01 
-  max_y: 0.01
-  min_z: -0.01
-  max_z: 0.01
-segment_drop:
-  prob: 0.5 
-=======
   prob: 1.0
   min_x: -0.1
   max_x: 0.1
@@ -19,5 +8,6 @@
   max_y: 0.1
   min_z: -0.1
   max_z: 0.1
->>>>>>> bcca6a81
+segment_drop:
+  prob: 0.5 
   