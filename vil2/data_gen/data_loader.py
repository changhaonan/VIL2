import json
import os
import numpy as np
import h5py
import open3d as o3d
import vil2.utils.misc_utils as utils
import torch
import pickle
from tqdm import tqdm
import copy
from detectron2.config import LazyConfig


def farthest_point_sampling_with_color(pcd, n_points):
    """
    Perform Farthest Point Sampling on a point cloud with color information.

    :param pcd: numpy array of shape (N, 6), where N is the number of points in the point cloud.
                The first three columns are spatial coordinates and the last three are color information.
    :param n_points: number of points to sample.
    :return: sampled point cloud of shape (n_points, 6).
    """
    farthest_points = np.zeros((n_points, 6))
    # Initialize an array to store the shortest distance of each point to any selected point
    shortest_distances = np.full(len(pcd), np.inf)
    # Randomly choose the first point and update the distances
    first_index = np.random.randint(len(pcd))
    farthest_points[0] = pcd[first_index]
    shortest_distances = np.linalg.norm(pcd[:, :3] - farthest_points[0, :3], axis=1)

    for i in range(1, n_points):
        # Select the point that is farthest to any point in the farthest_points set
        farthest_index = np.argmax(shortest_distances)
        farthest_points[i] = pcd[farthest_index]
        # Update shortest_distances array
        distances_to_new_point = np.linalg.norm(pcd[:, :3] - farthest_points[i, :3], axis=1)
        shortest_distances = np.minimum(shortest_distances, distances_to_new_point)

    return farthest_points


def read_hdf5(file_name):
    """Read HDF5 file and return data."""
    with h5py.File(file_name, "r") as file:
        return np.array(file["colors"]), np.array(file["depth"])


def visualize_pcd_with_open3d(
    pcd_with_color1, pcd_with_color2, transform1: np.ndarray = None, shift_transform: np.ndarray = None
):
    # Create an Open3D point cloud object
    pcd1 = o3d.geometry.PointCloud()

    # Set the points of the point cloud
    pcd1.points = o3d.utility.Vector3dVector(pcd_with_color1[:, :3])

    # Assuming the colors are in the range [0, 255], normalize them to [0, 1]
    pcd1.colors = o3d.utility.Vector3dVector(pcd_with_color1[:, 3:] / 255.0)

    # Create an Open3D point cloud object
    pcd2 = o3d.geometry.PointCloud()

    # Set the points of the point cloud
    pcd2.points = o3d.utility.Vector3dVector(pcd_with_color2[:, :3])

    # Assuming the colors are in the range [0, 255], normalize them to [0, 1]
    pcd2.colors = o3d.utility.Vector3dVector(pcd_with_color2[:, 3:] / 255.0)

    if shift_transform is not None:
        pcd1.transform(shift_transform)
        pcd2.transform(shift_transform)

    if transform1 is not None:
        pcd1.transform(transform1)

    # Visualize the point cloud
    o3d.visualization.draw_geometries([pcd1, pcd2])


class DiffDataset(torch.utils.data.Dataset):
    def __init__(self, dtset: dict):
        self.dtset = dtset

    def __len__(self):
        return len(self.dtset)

    def __getitem__(self, idx):
        return self.dtset[idx]


def perform_gram_schmidt_transform(trans_matrix):
    trans_matrix = copy.deepcopy(trans_matrix)
    translation = trans_matrix[:3, 3]
    rotation = trans_matrix[:3, :3]
    v1 = rotation[:, 0]
    v1_normalized = v1 / np.linalg.norm(v1)
    v2 = rotation[:, 1]
    v2_orthogonal = v2 - np.dot(v2, v1_normalized) * v1_normalized
    v2_normalized = v2_orthogonal / np.linalg.norm(v2_orthogonal)
    return copy.deepcopy(np.concatenate((translation, v1_normalized, v2_normalized)))


if __name__ == "__main__":
    root_dir = os.path.dirname(os.path.dirname(os.path.abspath(__file__)))
    cfg_file = os.path.join(root_dir, "config", "dmorp_simplify.py")
    cfg = LazyConfig.load(cfg_file)
<<<<<<< HEAD
    data_id = [0, 1]
    dtset = []
    points_target = []
    points_fixed = []
    for did in data_id:
        print(f"Processing data {did}...")
        scene_info_path = os.path.join(root_dir, "test_data", "dmorp_augmented", f"{did:06d}-{cfg.MODEL.DATASET_CONFIG}")
        camera_info_path = os.path.join(root_dir, "test_data", "Dmorp", f"{did:06d}-{cfg.MODEL.DATASET_CONFIG}")
        with open(os.path.join(scene_info_path, "scene_info.json"), "r") as f:
            scene_info = json.load(f)

        num_init_scenes = 200
        num_cameras = 20
        pcd_size = cfg.MODEL.PCD_SIZE


        for i in tqdm(range(num_init_scenes), desc="Processing scenes"):
            h5file_dir = os.path.join(camera_info_path, f"{i:06d}")
            intrinsic_json = json.load(open(os.path.join(h5file_dir, "camera.json"), "r"))
            intrinsic = np.array([[-intrinsic_json["fx"], 0.0, intrinsic_json["cx"]], [0.0, intrinsic_json["fy"], intrinsic_json["cy"]], [0.0, 0.0, 1.0]])
            camera_pose_json = json.load(open(os.path.join(h5file_dir, "poses.json"), "r"))    
            target_transform_world = np.array(scene_info["transform_list"][i])
            initial_pose_A_world = np.array(scene_info["init_pose_1_list"][i])
            for j in tqdm(range(num_cameras), desc=f"Processing cameras for scene {i}", leave=False):
                target_color, target_depth = read_hdf5(os.path.join(h5file_dir, f"{j}.hdf5"))
                fixed_color, fixed_depth = read_hdf5(os.path.join(h5file_dir, f"{j + num_cameras}.hdf5"))
                
                target_depth = target_depth.astype(np.float32)
                target_depth[target_depth > 1000.0] = 0.0
                target_depth = -target_depth
                target_pcd = utils.get_pointcloud(target_color, target_depth, intrinsic)
                
                target_pcd = target_pcd[target_pcd[:, 0] != 0.0, :]
                if target_pcd.shape[0] >= pcd_size:
                    target_pcd = farthest_point_sampling_with_color(target_pcd, pcd_size)
                    assert target_pcd.shape[0] == pcd_size
                    points_target.append(target_pcd.shape[0])
                    fixed_depth = fixed_depth.astype(np.float32)
                    fixed_depth[fixed_depth > 1000.0] = 0.0
                    fixed_depth = -fixed_depth
                    fixed_pcd = utils.get_pointcloud(fixed_color, fixed_depth, intrinsic)
                    fixed_pcd = fixed_pcd[fixed_pcd[:, 0] != 0.0, :]
                    if fixed_pcd.shape[0] >= pcd_size:
                        fixed_pcd = farthest_point_sampling_with_color(fixed_pcd, pcd_size)
                        assert fixed_pcd.shape[0] == pcd_size
                        points_fixed.append(fixed_pcd.shape[0])
                
                        camera_pose_inv = np.linalg.inv(np.array(camera_pose_json["cam2world"][j]))
                        camera_pose = np.array(camera_pose_json["cam2world"][j])
                        
                        # Calculate centroid for fixed_pcd
                        fixed_centroid = np.mean(fixed_pcd, axis=0)

                        target_transform_camera = camera_pose_inv @ target_transform_world @ camera_pose
                        # visualize_pcd_with_open3d(target_pcd, fixed_pcd, target_transform_camera)
                        translation = target_transform_camera[:3, 3]
                        rotation = target_transform_camera[:3, :3]
                        v1 = rotation[:, 0]
                        v1_normalized = v1 / np.linalg.norm(v1)
                        v2 = rotation[:, 1]
                        v2_orthogonal = v2 - np.dot(v2, v1_normalized) * v1_normalized
                        v2_normalized = v2_orthogonal / np.linalg.norm(v2_orthogonal)
                        v3 = np.cross(v1_normalized, v2_normalized)

                        target_pcd_shifted = copy.deepcopy(target_pcd)
                        target_pcd_shifted[:, :3] -= fixed_centroid[:3]
                        fixed_pcd_shifted = copy.deepcopy(fixed_pcd)
                        fixed_pcd_shifted[:, :3] -= fixed_centroid[:3]

                        centroid_shift_transform = np.eye(4)
                        centroid_shift_transform[:3, 3] = -fixed_centroid[:3]
                        target_transform_camera_shifted = centroid_shift_transform @ target_transform_camera @ np.linalg.inv(centroid_shift_transform)
                        # visualize_pcd_with_open3d(target_pcd_shifted, fixed_pcd_shifted, target_transform_camera_shifted)
                        dtset.append(
                            {
                                "original": {
                                    "target" : target_pcd,
                                    "fixed" : fixed_pcd,
                                    "transform": target_transform_camera,
                                    "9dpose": perform_gram_schmidt_transform(target_transform_camera),
                                    "cam_pose" : camera_pose,
                                },
                                "shifted" : {
                                    "target" : target_pcd_shifted,
                                    "fixed" : fixed_pcd_shifted,
                                    "transform": target_transform_camera_shifted,
                                    "9dpose": perform_gram_schmidt_transform(target_transform_camera_shifted),
                                    "cam_pose" : camera_pose,
                                }
                            }
                        )

    print("Len of dtset:", len(dtset))  
    # Save the dtset into a .pkl file 
    with open(os.path.join(root_dir, "test_data", "dmorp_augmented", f"diffusion_dataset_{pcd_size}_{cfg.MODEL.DATASET_CONFIG}.pkl"), "wb") as f:
=======
    scene_info_path = os.path.join(root_dir, "test_data", "dmorp_augmented", f"000000-{cfg.MODEL.DATASET_CONFIG}")
    camera_info_path = os.path.join(root_dir, "test_data", "Dmorp", f"000000-{cfg.MODEL.DATASET_CONFIG}")
    with open(os.path.join(scene_info_path, "scene_info.json"), "r") as f:
        scene_info = json.load(f)

    num_init_scenes = 500
    num_cameras = 20
    pcd_size = cfg.MODEL.PCD_SIZE

    dtset = []
    points_target = []
    points_fixed = []
    for i in tqdm(range(num_init_scenes), desc="Processing scenes"):
        h5file_dir = os.path.join(camera_info_path, f"{i:06d}")
        intrinsic_json = json.load(open(os.path.join(h5file_dir, "camera.json"), "r"))
        intrinsic = np.array(
            [
                [-intrinsic_json["fx"], 0.0, intrinsic_json["cx"]],
                [0.0, intrinsic_json["fy"], intrinsic_json["cy"]],
                [0.0, 0.0, 1.0],
            ]
        )
        camera_pose_json = json.load(open(os.path.join(h5file_dir, "poses.json"), "r"))
        target_transform_world = np.array(scene_info["transform_list"][i])
        initial_pose_A_world = np.array(scene_info["init_pose_1_list"][i])
        for j in tqdm(range(num_cameras), desc=f"Processing cameras for scene {i}", leave=False):
            target_color, target_depth = read_hdf5(os.path.join(h5file_dir, f"{j}.hdf5"))
            fixed_color, fixed_depth = read_hdf5(os.path.join(h5file_dir, f"{j + num_cameras}.hdf5"))

            target_depth = target_depth.astype(np.float32)
            target_depth[target_depth > 1000.0] = 0.0
            target_depth = -target_depth
            target_pcd = utils.get_pointcloud(target_color, target_depth, intrinsic)

            target_pcd = target_pcd[target_pcd[:, 0] != 0.0, :]
            if target_pcd.shape[0] >= pcd_size:
                target_pcd = farthest_point_sampling_with_color(target_pcd, pcd_size)
                assert target_pcd.shape[0] == pcd_size
                points_target.append(target_pcd.shape[0])
                fixed_depth = fixed_depth.astype(np.float32)
                fixed_depth[fixed_depth > 1000.0] = 0.0
                fixed_depth = -fixed_depth
                fixed_pcd = utils.get_pointcloud(fixed_color, fixed_depth, intrinsic)
                fixed_pcd = fixed_pcd[fixed_pcd[:, 0] != 0.0, :]
                if fixed_pcd.shape[0] >= pcd_size:
                    fixed_pcd = farthest_point_sampling_with_color(fixed_pcd, pcd_size)
                    assert fixed_pcd.shape[0] == pcd_size
                    points_fixed.append(fixed_pcd.shape[0])

                    camera_pose_inv = np.linalg.inv(np.array(camera_pose_json["cam2world"][j]))
                    camera_pose = np.array(camera_pose_json["cam2world"][j])

                    # Calculate centroid for fixed_pcd
                    fixed_centroid = np.mean(fixed_pcd, axis=0)

                    target_transform_camera = camera_pose_inv @ target_transform_world @ camera_pose
                    # visualize_pcd_with_open3d(target_pcd, fixed_pcd, target_transform_camera)
                    translation = target_transform_camera[:3, 3]
                    rotation = target_transform_camera[:3, :3]
                    v1 = rotation[:, 0]
                    v1_normalized = v1 / np.linalg.norm(v1)
                    v2 = rotation[:, 1]
                    v2_orthogonal = v2 - np.dot(v2, v1_normalized) * v1_normalized
                    v2_normalized = v2_orthogonal / np.linalg.norm(v2_orthogonal)
                    v3 = np.cross(v1_normalized, v2_normalized)

                    target_pcd_shifted = copy.deepcopy(target_pcd)
                    target_pcd_shifted[:, :3] -= fixed_centroid[:3]
                    fixed_pcd_shifted = copy.deepcopy(fixed_pcd)
                    fixed_pcd_shifted[:, :3] -= fixed_centroid[:3]

                    centroid_shift_transform = np.eye(4)
                    centroid_shift_transform[:3, 3] = -fixed_centroid[:3]
                    target_transform_camera_shifted = (
                        centroid_shift_transform @ target_transform_camera @ np.linalg.inv(centroid_shift_transform)
                    )
                    visualize_pcd_with_open3d(target_pcd_shifted, fixed_pcd_shifted, target_transform_camera_shifted)
                    dtset.append(
                        {
                            "original": {
                                "target": target_pcd,
                                "fixed": fixed_pcd,
                                "transform": target_transform_camera,
                                "9dpose": perform_gram_schmidt_transform(target_transform_camera),
                                "cam_pose": camera_pose,
                            },
                            "shifted": {
                                "target": target_pcd_shifted,
                                "fixed": fixed_pcd_shifted,
                                "transform": target_transform_camera_shifted,
                                "9dpose": perform_gram_schmidt_transform(target_transform_camera_shifted),
                                "cam_pose": camera_pose,
                            },
                        }
                    )

    print("Len of dtset:", len(dtset))
    # Save the dtset into a .pkl file
    with open(
        os.path.join(
            root_dir, "test_data", "dmorp_augmented", f"diffusion_dataset_{pcd_size}_{cfg.MODEL.DATASET_CONFIG}.pkl"
        ),
        "wb",
    ) as f:
>>>>>>> 5a0a90fb
        pickle.dump(dtset, f)<|MERGE_RESOLUTION|>--- conflicted
+++ resolved
@@ -104,7 +104,6 @@
     root_dir = os.path.dirname(os.path.dirname(os.path.abspath(__file__)))
     cfg_file = os.path.join(root_dir, "config", "dmorp_simplify.py")
     cfg = LazyConfig.load(cfg_file)
-<<<<<<< HEAD
     data_id = [0, 1]
     dtset = []
     points_target = []
@@ -200,110 +199,4 @@
     print("Len of dtset:", len(dtset))  
     # Save the dtset into a .pkl file 
     with open(os.path.join(root_dir, "test_data", "dmorp_augmented", f"diffusion_dataset_{pcd_size}_{cfg.MODEL.DATASET_CONFIG}.pkl"), "wb") as f:
-=======
-    scene_info_path = os.path.join(root_dir, "test_data", "dmorp_augmented", f"000000-{cfg.MODEL.DATASET_CONFIG}")
-    camera_info_path = os.path.join(root_dir, "test_data", "Dmorp", f"000000-{cfg.MODEL.DATASET_CONFIG}")
-    with open(os.path.join(scene_info_path, "scene_info.json"), "r") as f:
-        scene_info = json.load(f)
-
-    num_init_scenes = 500
-    num_cameras = 20
-    pcd_size = cfg.MODEL.PCD_SIZE
-
-    dtset = []
-    points_target = []
-    points_fixed = []
-    for i in tqdm(range(num_init_scenes), desc="Processing scenes"):
-        h5file_dir = os.path.join(camera_info_path, f"{i:06d}")
-        intrinsic_json = json.load(open(os.path.join(h5file_dir, "camera.json"), "r"))
-        intrinsic = np.array(
-            [
-                [-intrinsic_json["fx"], 0.0, intrinsic_json["cx"]],
-                [0.0, intrinsic_json["fy"], intrinsic_json["cy"]],
-                [0.0, 0.0, 1.0],
-            ]
-        )
-        camera_pose_json = json.load(open(os.path.join(h5file_dir, "poses.json"), "r"))
-        target_transform_world = np.array(scene_info["transform_list"][i])
-        initial_pose_A_world = np.array(scene_info["init_pose_1_list"][i])
-        for j in tqdm(range(num_cameras), desc=f"Processing cameras for scene {i}", leave=False):
-            target_color, target_depth = read_hdf5(os.path.join(h5file_dir, f"{j}.hdf5"))
-            fixed_color, fixed_depth = read_hdf5(os.path.join(h5file_dir, f"{j + num_cameras}.hdf5"))
-
-            target_depth = target_depth.astype(np.float32)
-            target_depth[target_depth > 1000.0] = 0.0
-            target_depth = -target_depth
-            target_pcd = utils.get_pointcloud(target_color, target_depth, intrinsic)
-
-            target_pcd = target_pcd[target_pcd[:, 0] != 0.0, :]
-            if target_pcd.shape[0] >= pcd_size:
-                target_pcd = farthest_point_sampling_with_color(target_pcd, pcd_size)
-                assert target_pcd.shape[0] == pcd_size
-                points_target.append(target_pcd.shape[0])
-                fixed_depth = fixed_depth.astype(np.float32)
-                fixed_depth[fixed_depth > 1000.0] = 0.0
-                fixed_depth = -fixed_depth
-                fixed_pcd = utils.get_pointcloud(fixed_color, fixed_depth, intrinsic)
-                fixed_pcd = fixed_pcd[fixed_pcd[:, 0] != 0.0, :]
-                if fixed_pcd.shape[0] >= pcd_size:
-                    fixed_pcd = farthest_point_sampling_with_color(fixed_pcd, pcd_size)
-                    assert fixed_pcd.shape[0] == pcd_size
-                    points_fixed.append(fixed_pcd.shape[0])
-
-                    camera_pose_inv = np.linalg.inv(np.array(camera_pose_json["cam2world"][j]))
-                    camera_pose = np.array(camera_pose_json["cam2world"][j])
-
-                    # Calculate centroid for fixed_pcd
-                    fixed_centroid = np.mean(fixed_pcd, axis=0)
-
-                    target_transform_camera = camera_pose_inv @ target_transform_world @ camera_pose
-                    # visualize_pcd_with_open3d(target_pcd, fixed_pcd, target_transform_camera)
-                    translation = target_transform_camera[:3, 3]
-                    rotation = target_transform_camera[:3, :3]
-                    v1 = rotation[:, 0]
-                    v1_normalized = v1 / np.linalg.norm(v1)
-                    v2 = rotation[:, 1]
-                    v2_orthogonal = v2 - np.dot(v2, v1_normalized) * v1_normalized
-                    v2_normalized = v2_orthogonal / np.linalg.norm(v2_orthogonal)
-                    v3 = np.cross(v1_normalized, v2_normalized)
-
-                    target_pcd_shifted = copy.deepcopy(target_pcd)
-                    target_pcd_shifted[:, :3] -= fixed_centroid[:3]
-                    fixed_pcd_shifted = copy.deepcopy(fixed_pcd)
-                    fixed_pcd_shifted[:, :3] -= fixed_centroid[:3]
-
-                    centroid_shift_transform = np.eye(4)
-                    centroid_shift_transform[:3, 3] = -fixed_centroid[:3]
-                    target_transform_camera_shifted = (
-                        centroid_shift_transform @ target_transform_camera @ np.linalg.inv(centroid_shift_transform)
-                    )
-                    visualize_pcd_with_open3d(target_pcd_shifted, fixed_pcd_shifted, target_transform_camera_shifted)
-                    dtset.append(
-                        {
-                            "original": {
-                                "target": target_pcd,
-                                "fixed": fixed_pcd,
-                                "transform": target_transform_camera,
-                                "9dpose": perform_gram_schmidt_transform(target_transform_camera),
-                                "cam_pose": camera_pose,
-                            },
-                            "shifted": {
-                                "target": target_pcd_shifted,
-                                "fixed": fixed_pcd_shifted,
-                                "transform": target_transform_camera_shifted,
-                                "9dpose": perform_gram_schmidt_transform(target_transform_camera_shifted),
-                                "cam_pose": camera_pose,
-                            },
-                        }
-                    )
-
-    print("Len of dtset:", len(dtset))
-    # Save the dtset into a .pkl file
-    with open(
-        os.path.join(
-            root_dir, "test_data", "dmorp_augmented", f"diffusion_dataset_{pcd_size}_{cfg.MODEL.DATASET_CONFIG}.pkl"
-        ),
-        "wb",
-    ) as f:
->>>>>>> 5a0a90fb
         pickle.dump(dtset, f)