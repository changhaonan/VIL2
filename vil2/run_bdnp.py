"""Run Bellman Diffusion Network Policy"""
import os
import cv2
import pickle
import numpy as np
from vil2.env import env_builder
from vil2.algo.bdnp import BDNPolicy
from detectron2.config import LazyConfig
from vil2.utils.som_utils import sample_som


if __name__ == "__main__":
    # prepare path
    root_path = os.path.dirname((os.path.abspath(__file__)))
    env_name = "GYM-FetchReach-v2"
    export_path = os.path.join(root_path, "test_data", env_name)
    check_point_path = os.path.join(export_path, 'bdnp', 'checkpoint')
    log_path = os.path.join(export_path, 'bdnp', 'log')
    os.makedirs(export_path, exist_ok=True)
    os.makedirs(check_point_path, exist_ok=True)
    os.makedirs(log_path, exist_ok=True)

    # prepare data
    env = env_builder(env_name, render_mode="rgb_array")

    config = {
        # ----- som related -----
        'som_hidden_dim': 32,
        'som_hidden_layer': 3,
        'som_time_emb': 'learnable',
        'som_input_emb': 'learnable',
        'beta_schedule': 'squaredcos_cap_v2',
        'num_diffusion_iters': 20,
        'som_gamma': 0.3,  # balancing loss; to distinguish from the gamma for discount factor
        'som_lr': 1e-4,
        'som_weight_decay': 1e-6,
        # ----- policy related -----
        'pi_hidden_dim': 256,
        'pi_hidden_layer': 3,
        'policy_std': 0.1,
        'batch_size': 512,
        'finite_horizon': 50,
        'policy_lr': 1e-4,
        'policy_weight_decay': 1e-6,
        # ----- training related -----
        'num_epochs': 500,
        'eval_period': 1000,
        'max_epoch_per_episode': 8,
        'log_period': 100,
        'her_tolerance': 0.2,  # HER tolerance
        'alpha': 0.1,
        'target_update_period': 1,
        'enable_save': True,
        'enable_load': False,
        'log_path': log_path,
        'render_eval': True,  # render evaluation
        'lamda': 10.0,  # regularization parameter
        'sample_size': 32,
        'a_lazy_init': True,  # use last a_0 to init current a_T
    }
    # env = DictConcatWrapper(env)
<<<<<<< HEAD
    # bdnp = BDNPolicy(env=env, config=config)
    # # do train
    # goal_pi = np.zeros((31,), dtype=np.float32)
    # bdnp.train(batch_size=config['batch_size'],
    #            num_episode=config['num_epochs'])
=======
    bdnp = BDNPolicy(env=env, config=config)

    # Build a heuristic policy
    if env_name == "GYM-FetchReach-v2":
        def heuristic(obs, step_remain=0):
            gripper_pos = obs['observation'][:3]
            goal_pos = obs['desired_goal']
            gripper_movement = goal_pos - gripper_pos
            cur_diff = np.linalg.norm(gripper_movement)
            # print(f"cur_diff: {cur_diff}")
            gripper_action = np.zeros(4)
            gripper_action[:3] = gripper_movement * 10.0
            # clip by (-1, 1)
            gripper_action = np.clip(gripper_action, -1, 1)
            return gripper_action
    else:
        raise NotImplementedError
        
    # do train
    goal_pi = np.zeros((31,), dtype=np.float32)
    bdnp.train(batch_size=config['batch_size'],
               num_episode=config['num_epochs'],
               train_policy=False,
               heuristic_policy=heuristic,)
>>>>>>> 4bb10992

    # bdnp.save(os.path.join(check_point_path, 'model.pt'))

    # save the stats for replay buffer
    # stats = bdnp.replay_buffer.compute_stats()
    # with open(os.path.join(export_path, 'bdnp', 'stats.pkl'), 'wb') as f:
    #     pickle.dump(stats, f)

    #################### Compute SOM ########################
    # sampled_som = sample_som(env=env, policy_fn=)<|MERGE_RESOLUTION|>--- conflicted
+++ resolved
@@ -59,18 +59,15 @@
         'a_lazy_init': True,  # use last a_0 to init current a_T
     }
     # env = DictConcatWrapper(env)
-<<<<<<< HEAD
     # bdnp = BDNPolicy(env=env, config=config)
     # # do train
     # goal_pi = np.zeros((31,), dtype=np.float32)
     # bdnp.train(batch_size=config['batch_size'],
     #            num_episode=config['num_epochs'])
-=======
-    bdnp = BDNPolicy(env=env, config=config)
 
     # Build a heuristic policy
     if env_name == "GYM-FetchReach-v2":
-        def heuristic(obs, step_remain=0):
+        def heuristic_policy(obs, step_remain=0):
             gripper_pos = obs['observation'][:3]
             goal_pos = obs['desired_goal']
             gripper_movement = goal_pos - gripper_pos
@@ -83,14 +80,13 @@
             return gripper_action
     else:
         raise NotImplementedError
-        
+
     # do train
-    goal_pi = np.zeros((31,), dtype=np.float32)
-    bdnp.train(batch_size=config['batch_size'],
-               num_episode=config['num_epochs'],
-               train_policy=False,
-               heuristic_policy=heuristic,)
->>>>>>> 4bb10992
+    # goal_pi = np.zeros((31,), dtype=np.float32)
+    # bdnp.train(batch_size=config['batch_size'],
+    #            num_episode=config['num_epochs'],
+    #            train_policy=False,
+    #            heuristic_policy=heuristic,)
 
     # bdnp.save(os.path.join(check_point_path, 'model.pt'))
 
@@ -100,4 +96,5 @@
     #     pickle.dump(stats, f)
 
     #################### Compute SOM ########################
-    # sampled_som = sample_som(env=env, policy_fn=)+    sampled_som = sample_som(env=env, policy_fn=heuristic_policy, num_steps=10, num_samples=1000)
+    pass